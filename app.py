import os
import json
import uuid
from datetime import datetime
from pathlib import Path
from flask import Flask, render_template, jsonify, send_from_directory, request
from config import config

# Global variables to track requests
save_favorite_request = {'timestamp': None, 'processed': True}
play_pause_request = {'timestamp': None, 'processed': True, 'action': None}
refresh_images_request = {'timestamp': None, 'processed': True, 'uploaded_images': []}

# Global variable to track remote control heartbeats
remote_heartbeats = {}  # {session_id: timestamp}

def create_app(config_name=None):
    if config_name is None:
        config_name = os.environ.get('FLASK_CONFIG', 'default')
    
    app = Flask(__name__)
    app.config.from_object(config[config_name])
    
    @app.route('/')
    def index():
        # Check for config changes on page load
        config_obj = config[config_name or 'default']
        config_obj.check_and_reload()
        app.config.from_object(config_obj)
        return render_template('index.html', config=app.config)
    
    @app.route('/kiosk')
    def kiosk():
        # Check for config changes on page load
        config_obj = config[config_name or 'default']
        config_obj.check_and_reload()
        app.config.from_object(config_obj)
        return render_template('kiosk.html', config=app.config)
    
    @app.route('/remote')
    def remote():
        # iPhone remote control interface
        # Check for config changes on page load
        config_obj = config[config_name or 'default']
        config_obj.check_and_reload()
        app.config.from_object(config_obj)
        return render_template('remote.html', config=app.config)
    
    @app.route('/health')
    def health():
        return jsonify({'status': 'healthy', 'config': config_name})
    
    @app.route('/favicon.ico')
    def favicon():
        return '', 204  # No content
    
    @app.route('/api/images')
    def get_images():
        from utils.image_manager import ImageManager
        
        try:
            # Pass the full app config as base config for per-image overrides
            image_manager = ImageManager(app.config['IMAGE_DIRECTORY'], base_config=dict(app.config))
            catalog = image_manager.get_image_catalog()
            
            # Add cache headers for performance, but not if cache-busting timestamp is present
            response = jsonify(catalog)
            if app.config['ENABLE_CACHING'] and 't' not in request.args:
                response.headers['Cache-Control'] = f'public, max-age={app.config["CACHE_MAX_AGE"]}'
            else:
                # Disable caching for cache-busting requests
                response.headers['Cache-Control'] = 'no-cache, no-store, must-revalidate'
                response.headers['Pragma'] = 'no-cache'
                response.headers['Expires'] = '0'
            
            return response
        except Exception as e:
            return jsonify({'error': 'Failed to load image catalog', 'message': str(e)}), 500
    
    @app.route('/api/pattern/<seed>')
    def get_pattern(seed):
        """Generate a deterministic pattern sequence from a seed."""
        from utils.image_manager import ImageManager
        import hashlib
        
        try:
            # Get available images
            image_manager = ImageManager(app.config['IMAGE_DIRECTORY'], base_config=dict(app.config))
            catalog = image_manager.get_image_catalog()
            
            if not catalog['images']:
                return jsonify({'error': 'No images available'}), 400
            
            # Generate deterministic sequence
            pattern_length = 100  # Default pattern length
            image_ids = [img['id'] for img in catalog['images']]
            image_ids.sort()  # Ensure consistent ordering
            
            # Create seeded random number generator
            seed_hash = int(hashlib.md5(seed.encode()).hexdigest(), 16) % (2**32)
            
            # Simple linear congruential generator for deterministic results
            def seeded_random():
                nonlocal seed_hash
                seed_hash = (seed_hash * 1664525 + 1013904223) % (2**32)
                return seed_hash / (2**32)
            
            # Generate sequence
            pattern = []
            for i in range(pattern_length):
                random_index = int(seeded_random() * len(image_ids))
                pattern.append(image_ids[random_index])
            
            return jsonify({
                'pattern': pattern,
                'seed': seed,
                'length': len(pattern),
                'total_images': len(image_ids)
            })
            
        except Exception as e:
            return jsonify({'error': str(e)}), 500
    
    @app.route('/api/config')
    def get_config():
        """Get application configuration - returns JSON config directly."""
        # Check for config changes before serving config
        config_obj = config[config_name or 'default']
        config_obj.check_and_reload()
        
        # Return the raw JSON configuration data directly
        config_data = config_obj._config_data
        
        response = jsonify(config_data)
        if config_data.get('application', {}).get('enable_caching', True):
            cache_max_age = config_data.get('application', {}).get('cache_max_age', 3600)
            response.headers['Cache-Control'] = f'public, max-age={cache_max_age}'
        
        return response
    
    @app.route('/api/favorites', methods=['POST'])
    def save_favorite():
        """Save a painting state as a favorite."""
        try:
            # Get the favorite data from request
            try:
                favorite_request = request.get_json()
            except Exception as json_error:
                return jsonify({'error': 'Invalid JSON format'}), 400
            
            if not favorite_request:
                return jsonify({'error': 'No favorite data provided'}), 400
            
            # Extract state and thumbnail from request
            state_data = favorite_request.get('state')
            thumbnail_data = favorite_request.get('thumbnail')
            
            if not state_data:
                return jsonify({'error': 'No state data provided'}), 400
                
            if not state_data.get('layers'):
                return jsonify({'error': 'No layers in state data'}), 400
            
            # Generate a unique ID for this favorite
            favorite_id = str(uuid.uuid4())
            
            # Add metadata including thumbnail
            favorite_data = {
                'id': favorite_id,
                'created_at': datetime.now().isoformat(),
                'state': state_data,
                'thumbnail': thumbnail_data  # Store base64 thumbnail data
            }
            
            # Load existing favorites or create new file
            favorites_file = 'favorites.json'
            favorites = {}
            
            if os.path.exists(favorites_file):
                try:
                    with open(favorites_file, 'r') as f:
                        favorites = json.load(f)
                except (json.JSONDecodeError, IOError) as e:
                    print(f"Warning: Could not load existing favorites: {e}")
                    favorites = {}
            
            # Add new favorite
            favorites[favorite_id] = favorite_data
            
            # Save back to file
            try:
                with open(favorites_file, 'w') as f:
                    json.dump(favorites, f, indent=2)
            except IOError as e:
                return jsonify({'error': f'Failed to save favorite: {str(e)}'}), 500
            
            return jsonify({
                'success': True,
                'id': favorite_id,
                'created_at': favorite_data['created_at']
            })
            
        except Exception as e:
            return jsonify({'error': str(e)}), 500
    
    @app.route('/api/favorites/<favorite_id>', methods=['GET'])
    def get_favorite(favorite_id):
        """Retrieve a saved favorite by ID."""
        try:
            favorites_file = 'favorites.json'
            
            if not os.path.exists(favorites_file):
                return jsonify({'error': 'No favorites found'}), 404
            
            with open(favorites_file, 'r') as f:
                favorites = json.load(f)
            
            if favorite_id not in favorites:
                return jsonify({'error': 'Favorite not found'}), 404
            
            favorite_data = favorites[favorite_id]
            
            # Return the full favorite data (including id, created_at, state, thumbnail)
            return jsonify(favorite_data)
            
        except (json.JSONDecodeError, IOError) as e:
            return jsonify({'error': f'Failed to load favorite: {str(e)}'}), 500
        except Exception as e:
            return jsonify({'error': str(e)}), 500
    
    @app.route('/api/favorites/<favorite_id>', methods=['DELETE'])
    def delete_favorite(favorite_id):
        """Delete a saved favorite by ID."""
        try:
            favorites_file = 'favorites.json'
            
            if not os.path.exists(favorites_file):
                return jsonify({'error': 'No favorites found'}), 404
            
            with open(favorites_file, 'r') as f:
                favorites = json.load(f)
            
            if favorite_id not in favorites:
                return jsonify({'error': 'Favorite not found'}), 404
            
            # Remove the favorite
            del favorites[favorite_id]
            
            # Save back to file
            with open(favorites_file, 'w') as f:
                json.dump(favorites, f, indent=2)
            
            return jsonify({
                'success': True,
                'message': 'Favorite deleted successfully'
            })
            
        except (json.JSONDecodeError, IOError) as e:
            return jsonify({'error': f'Failed to delete favorite: {str(e)}'}), 500
        except Exception as e:
            return jsonify({'error': str(e)}), 500
    
    @app.route('/api/favorites', methods=['GET'])
    def list_favorites():
        """List all saved favorites with metadata."""
        try:
            favorites_file = 'favorites.json'
            
            if not os.path.exists(favorites_file):
                return jsonify([])
            
            with open(favorites_file, 'r') as f:
                favorites = json.load(f)
            
            # Convert to list format with metadata
            favorites_list = []
            for favorite_id, favorite_data in favorites.items():
                favorites_list.append({
                    'id': favorite_id,
                    'created_at': favorite_data.get('created_at'),
                    'layer_count': len(favorite_data.get('state', {}).get('layers', [])),
                    'thumbnail': favorite_data.get('thumbnail')  # Base64 canvas thumbnail
                })
            
            # Sort by creation date (newest first)
            favorites_list.sort(key=lambda x: x['created_at'], reverse=True)
            
            return jsonify(favorites_list)
            
        except (json.JSONDecodeError, IOError) as e:
            return jsonify({'error': f'Failed to load favorites: {str(e)}'}), 500
        except Exception as e:
            return jsonify({'error': str(e)}), 500
    
    @app.route('/api/settings', methods=['GET'])
    def get_settings():
        """Get all application settings."""
        global remote_heartbeats
        
        try:
            # Track heartbeat if provided (from remote control)
            heartbeat = request.args.get('heartbeat')
            if heartbeat:
                session_id = request.remote_addr + '_' + request.headers.get('User-Agent', '')[:50]
                remote_heartbeats[session_id] = float(heartbeat)
                # Clean up old heartbeats (older than 60 seconds)
                cutoff_time = float(heartbeat) - 60000  # 60 seconds ago
                remote_heartbeats = {k: v for k, v in remote_heartbeats.items() if v > cutoff_time}
            settings_file = 'settings.json'
            
            # Default settings
            default_settings = {
                'speed': 1,
                'maxLayers': 4,
                'volume': 50,
                'isWhiteBackground': False,
                'isPlaying': True,  # Animation playing state
                'gallery': {
                    'brightness': 100,
                    'contrast': 100,
                    'saturation': 100,
                    'whiteBalance': 100,
                    'textureIntensity': 0
                }
            }
            
            if not os.path.exists(settings_file):
                # Create settings file with defaults on first run
                with open(settings_file, 'w') as f:
                    json.dump(default_settings, f, indent=2)
                return jsonify(default_settings)
            
            with open(settings_file, 'r') as f:
                settings = json.load(f)
            
            # Merge with defaults to ensure all keys exist
            merged_settings = {**default_settings, **settings}
            merged_settings['gallery'] = {**default_settings['gallery'], **settings.get('gallery', {})}
            
            return jsonify(merged_settings)
            
        except (json.JSONDecodeError, IOError) as e:
            return jsonify({'error': f'Failed to load settings: {str(e)}'}), 500
        except Exception as e:
            return jsonify({'error': str(e)}), 500
    
    @app.route('/api/settings', methods=['POST'])
    def update_settings():
        """Update application settings (partial or full update)."""
        try:
            settings_file = 'settings.json'
            
            # Get the update data from request
            try:
                update_data = request.get_json()
            except Exception as json_error:
                return jsonify({'error': 'Invalid JSON format'}), 400
            
            if not update_data:
                return jsonify({'error': 'No settings data provided'}), 400
            
            # Load existing settings or use defaults
            current_settings = {}
            if os.path.exists(settings_file):
                try:
                    with open(settings_file, 'r') as f:
                        current_settings = json.load(f)
                except (json.JSONDecodeError, IOError) as e:
                    print(f"Warning: Could not load existing settings: {e}")
            
            # Merge updates with current settings
            if 'gallery' in update_data and 'gallery' in current_settings:
                # Handle gallery settings specially to allow partial updates
                current_settings['gallery'] = {**current_settings.get('gallery', {}), **update_data['gallery']}
                del update_data['gallery']
            
            # Update other settings
            updated_settings = {**current_settings, **update_data}
            
            # Save back to file
            try:
                with open(settings_file, 'w') as f:
                    json.dump(updated_settings, f, indent=2)
            except IOError as e:
                return jsonify({'error': f'Failed to save settings: {str(e)}'}), 500
            
            return jsonify({
                'success': True,
                'settings': updated_settings
            })
            
        except Exception as e:
            return jsonify({'error': str(e)}), 500
    
    @app.route('/api/remote-status', methods=['GET'])
    def get_remote_status():
        """Get the status of active remote controls."""
        global remote_heartbeats
        
        try:
            current_time = datetime.now().timestamp() * 1000  # Current time in milliseconds
            active_cutoff = current_time - 35000  # 35 seconds ago
            
            # Count active remotes (heartbeats within last 35 seconds)
            active_remotes = {k: v for k, v in remote_heartbeats.items() if v > active_cutoff}
            active_count = len(active_remotes)
            
            return jsonify({
                'active_remotes': active_count,
                'last_heartbeats': {k: int(v) for k, v in active_remotes.items()},
                'current_time': int(current_time)
            })
            
        except Exception as e:
            return jsonify({'error': str(e)}), 500
    
    @app.route('/api/new-pattern', methods=['POST'])
    def new_pattern():
        """Trigger a new pattern generation on the main display."""
        try:
            # Store the new pattern request timestamp so RemoteSync can detect it
            settings_file = 'settings.json'
            
            # Read current settings
            current_settings = {}
            if os.path.exists(settings_file):
                try:
                    with open(settings_file, 'r') as f:
                        current_settings = json.load(f)
                except json.JSONDecodeError:
                    current_settings = {}
            
            # Add new pattern request timestamp
            import time
            current_settings['newPatternRequest'] = time.time()
            
            # Save updated settings
            try:
                with open(settings_file, 'w') as f:
                    json.dump(current_settings, f, indent=2)
            except IOError as e:
                return jsonify({'error': f'Failed to save new pattern request: {str(e)}'}), 500
            
            return jsonify({
                'success': True,
                'message': 'New pattern triggered'
            })
        except Exception as e:
            return jsonify({'error': str(e)}), 500
    
    @app.route('/api/favorites/<favorite_id>/load', methods=['POST'])
    def load_favorite(favorite_id):
        """Load a specific favorite on the main display."""
        try:
            # This endpoint allows remote control to load favorites
            # The main application should poll for favorite loads or use WebSocket
            favorites_file = 'favorites.json'
            
            if not os.path.exists(favorites_file):
                return jsonify({'error': 'No favorites found'}), 404
            
            with open(favorites_file, 'r') as f:
                favorites = json.load(f)
            
            if favorite_id not in favorites:
                return jsonify({'error': 'Favorite not found'}), 404
            
            # Store the favorite to be loaded in a temporary file for polling
            load_request = {
                'timestamp': datetime.now().isoformat(),
                'favorite_id': favorite_id,
                'favorite_data': favorites[favorite_id]
            }
            
            with open('load_favorite.json', 'w') as f:
                json.dump(load_request, f, indent=2)
            
            return jsonify({
                'success': True,
                'message': 'Favorite loaded',
                'favorite_id': favorite_id
            })
            
        except Exception as e:
            return jsonify({'error': str(e)}), 500
    
    
    @app.route('/api/save-current-favorite', methods=['POST'])
    def save_current_favorite():
        """Endpoint for remote to request saving current display state as favorite."""
        global save_favorite_request
        save_favorite_request = {
            'timestamp': datetime.now().isoformat(),
            'processed': False
        }
        return jsonify({
            'success': True,
            'message': 'Save favorite request received'
        })
    
    @app.route('/api/check-save-favorite', methods=['GET'])
    def check_save_favorite():
        """Check if there's a pending save favorite request."""
        global save_favorite_request
        if not save_favorite_request['processed']:
            # Mark as processed and return the request
            save_favorite_request['processed'] = True
            return jsonify({
                'has_request': True,
                'timestamp': save_favorite_request['timestamp']
            })
        else:
            return jsonify({
                'has_request': False
            })
    
    @app.route('/api/play-pause', methods=['POST'])
    def play_pause():
        """Endpoint for remote to toggle play/pause state."""
        global play_pause_request
        play_pause_request = {
            'timestamp': datetime.now().isoformat(),
            'processed': False,
            'action': 'toggle'
        }
        return jsonify({
            'success': True,
            'message': 'Play/pause request received'
        })
    
    @app.route('/api/check-play-pause', methods=['GET'])
    def check_play_pause():
        """Check if there's a pending play/pause request."""
        global play_pause_request
        if not play_pause_request['processed']:
            # Mark as processed and return the request
            play_pause_request['processed'] = True
            return jsonify({
                'has_request': True,
                'action': play_pause_request['action'],
                'timestamp': play_pause_request['timestamp']
            })
        else:
            return jsonify({
                'has_request': False
            })
    
    @app.route('/api/load-favorite-status', methods=['GET'])
    def get_load_favorite_status():
        """Check if there's a pending favorite load request."""
        try:
            load_file = 'load_favorite.json'
            if os.path.exists(load_file):
                with open(load_file, 'r') as f:
                    load_request = json.load(f)
                return jsonify({
                    'has_request': True,
                    'request': load_request
                })
            else:
                return jsonify({
                    'has_request': False
                })
        except Exception as e:
            return jsonify({'error': str(e)}), 500
    
    @app.route('/load_favorite.json', methods=['DELETE'])
    def delete_load_favorite_request():
        """Delete the favorite load request file."""
        try:
            load_file = 'load_favorite.json'
            if os.path.exists(load_file):
                os.unlink(load_file)
            return jsonify({'success': True})
        except Exception as e:
            return jsonify({'error': str(e)}), 500
    
    @app.route('/api/images/upload', methods=['POST'])
    def upload_image():
        """Upload a new image to the image directory."""
        try:
            if 'file' not in request.files:
                return jsonify({'error': 'No file provided'}), 400
            
            file = request.files['file']
            
            if file.filename == '':
                return jsonify({'error': 'No file selected'}), 400
            
            # Check file extension
            allowed_extensions = {'.png', '.jpg', '.jpeg', '.gif', '.webp'}
            filename = file.filename.lower()
            if not any(filename.endswith(ext) for ext in allowed_extensions):
                return jsonify({'error': 'Invalid file type. Supported formats: PNG, JPG, JPEG, GIF, WEBP'}), 400
            
            # Save the file
            image_dir = Path(app.config['IMAGE_DIRECTORY'])
            image_dir.mkdir(exist_ok=True)
            
            file_path = image_dir / file.filename
            
            # Check if file already exists
            if file_path.exists():
                # Return existing image info instead of error for duplicate detection
                from utils.image_manager import ImageManager
                image_manager = ImageManager(app.config['IMAGE_DIRECTORY'])
                image_info = image_manager._get_image_info(file_path)
                
                return jsonify({
                    'success': True,
                    'message': 'File already exists',
                    'duplicate': True,
                    'image': image_info
                })
            
            file.save(str(file_path))
            
            # Validate the uploaded image
            from utils.image_manager import ImageManager
            image_manager = ImageManager(app.config['IMAGE_DIRECTORY'])
            
            if not image_manager.validate_image(file_path):
                # Delete invalid file
                file_path.unlink()
                return jsonify({'error': 'Invalid or corrupted image file'}), 400
            
            # Get image info for response
            image_info = image_manager._get_image_info(file_path)
            
            return jsonify({
                'success': True,
                'message': 'Image uploaded successfully',
                'image': image_info
            })
            
        except Exception as e:
            return jsonify({'error': str(e)}), 500
    
    @app.route('/api/images/<filename>', methods=['DELETE'])
    def delete_image(filename):
        """Delete an image from the image directory."""
        try:
            image_dir = Path(app.config['IMAGE_DIRECTORY'])
            file_path = image_dir / filename
            
            if not file_path.exists():
                return jsonify({'error': 'Image not found'}), 404
            
            # Check if it's actually an image file
            allowed_extensions = {'.png', '.jpg', '.jpeg', '.gif', '.webp'}
            if not any(filename.lower().endswith(ext) for ext in allowed_extensions):
                return jsonify({'error': 'Not an image file'}), 400
            
            # Delete the image file
            file_path.unlink()
            
            # Also delete associated JSON config file if exists
            config_path = file_path.with_suffix('.json')
            if config_path.exists():
                config_path.unlink()
            
            return jsonify({
                'success': True,
                'message': 'Image deleted successfully'
            })
            
        except Exception as e:
            return jsonify({'error': str(e)}), 500
    
<<<<<<< HEAD
    @app.route('/api/images/refresh', methods=['POST'])
    def refresh_images():
        """Request to refresh ImageManager and trigger newly uploaded images."""
        global refresh_images_request
        
        try:
            data = request.get_json() or {}
            uploaded_image_ids = data.get('uploaded_image_ids', [])
            
            print(f"DEBUG: Image refresh request received with IDs: {uploaded_image_ids}")
            
            # Create refresh request
            refresh_images_request['timestamp'] = datetime.now().isoformat()
            refresh_images_request['processed'] = False
            refresh_images_request['uploaded_images'] = uploaded_image_ids
            
            return jsonify({
                'success': True,
                'message': 'Image refresh requested',
                'uploaded_image_ids': uploaded_image_ids
            })
            
        except Exception as e:
            return jsonify({'error': str(e)}), 500
    
    @app.route('/api/check-refresh-images', methods=['GET'])
    def check_refresh_images():
        """Check for refresh images requests from remote control."""
        global refresh_images_request
        
        try:
            if not refresh_images_request['processed'] and refresh_images_request['timestamp']:
                # Return the request
                return jsonify({
                    'has_request': True,
                    'timestamp': refresh_images_request['timestamp'],
                    'uploaded_image_ids': refresh_images_request['uploaded_images']
                })
            else:
                return jsonify({'has_request': False})
            
        except Exception as e:
            return jsonify({'error': str(e)}), 500
    
    @app.route('/api/refresh-images-status', methods=['DELETE'])
    def clear_refresh_images_request():
        """Mark the refresh images request as processed."""
        global refresh_images_request
        
        try:
            refresh_images_request['processed'] = True
            refresh_images_request['timestamp'] = None
            refresh_images_request['uploaded_images'] = []
            
            return jsonify({'success': True})
            
        except Exception as e:
            return jsonify({'error': str(e)}), 500
    
    @app.route('/api/debug-log', methods=['POST'])
    def debug_log():
        """Log debug information to a file for analysis."""
        try:
            data = request.get_json()
            if not data or 'message' not in data:
                return jsonify({'error': 'Missing message in request'}), 400
            
            # Create debug log file path
            debug_file = 'debug.log'
            timestamp = datetime.now().strftime('%Y-%m-%d %H:%M:%S.%f')[:-3]
            
            # Format log entry
            log_entry = f"[{timestamp}] {data['message']}\n"
            
            # Append to debug file
            with open(debug_file, 'a', encoding='utf-8') as f:
                f.write(log_entry)
            
            return jsonify({'success': True})
            
        except Exception as e:
            return jsonify({'error': str(e)}), 500
    
    @app.route('/api/debug-clear', methods=['POST'])
    def debug_clear():
        """Clear the debug log file."""
        try:
            debug_file = 'debug.log'
            if os.path.exists(debug_file):
                open(debug_file, 'w').close()  # Truncate file
            return jsonify({'success': True, 'message': 'Debug log cleared'})
        except Exception as e:
            return jsonify({'error': str(e)}), 500
    
    @app.route('/api/debug-config')
    def debug_config_info():
        """Debug endpoint to view current config state and environment"""
        try:
            config_obj = config[config_name or 'default']
            
            # Get environment detection info
            import platform
            from launcher import is_raspberry_pi
            
            debug_info = {
                'environment': {
                    'config_name': config_name or 'default',
                    'flask_config_env': os.environ.get('FLASK_CONFIG'),
                    'debug_config_env': os.environ.get('DEBUG_CONFIG'),
                    'platform_system': platform.system(),
                    'platform_machine': platform.machine(),
                    'is_raspberry_pi_detected': is_raspberry_pi(),
                },
                'config_sections': list(config_obj._config_data.keys()),
                'critical_paths': {
                    'transformations_exists': 'transformations' in config_obj._config_data,
                    'translation_exists': config_obj._config_data.get('transformations', {}).get('translation') is not None,
                    'layout_mode': config_obj._config_data.get('transformations', {}).get('translation', {}).get('layout_mode'),
                    'translation_enabled': config_obj._config_data.get('transformations', {}).get('translation', {}).get('enabled'),
                },
                'full_translation_config': config_obj._config_data.get('transformations', {}).get('translation', {}),
                'config_file_path': config_obj._config_path,
                'last_modified': config_obj._last_modified,
            }
            
            return jsonify(debug_info)
            
        except Exception as e:
            return jsonify({'error': str(e), 'traceback': str(e.__class__.__name__)}), 500
    
=======
    @app.route('/api/cpu-temperature')
    def get_cpu_temperature():
        """Get CPU temperature on Raspberry Pi."""
        try:
            import platform
            
            # Check if running on Raspberry Pi (ARM architecture)
            if not (platform.machine().startswith('arm') or platform.machine().startswith('aarch')):
                return jsonify({'error': 'CPU temperature only available on Raspberry Pi'}), 404
            
            # Read temperature from RPi thermal zone
            temp_file = '/sys/class/thermal/thermal_zone0/temp'
            if os.path.exists(temp_file):
                with open(temp_file, 'r') as f:
                    temp_millidegrees = int(f.read().strip())
                    temp_celsius = temp_millidegrees / 1000.0
                    return jsonify({
                        'temperature': round(temp_celsius),
                        'unit': 'C'
                    })
            else:
                return jsonify({'error': 'Temperature sensor not found'}), 404
                
        except Exception as e:
            return jsonify({'error': str(e)}), 500
    
>>>>>>> 28fefc80
    @app.errorhandler(404)
    def not_found_error(error):
        return jsonify({'error': 'Not found'}), 404
    
    @app.errorhandler(500)
    def internal_error(error):
        return jsonify({'error': 'Internal server error'}), 500
    
    return app

if __name__ == '__main__':
    # Use development config by default
    config_name = 'development'
    config_obj = config[config_name]
    
    app = create_app(config_name)
    
    # Use config.json values only
    host = config_obj.FLASK_HOST
    port = config_obj.FLASK_PORT
    print(f"Starting Flask server on {host}:{port}")
    print(f"Debug mode: {app.config['DEBUG']}")
    app.run(host=host, port=port, debug=app.config['DEBUG'])<|MERGE_RESOLUTION|>--- conflicted
+++ resolved
@@ -667,7 +667,6 @@
         except Exception as e:
             return jsonify({'error': str(e)}), 500
     
-<<<<<<< HEAD
     @app.route('/api/images/refresh', methods=['POST'])
     def refresh_images():
         """Request to refresh ImageManager and trigger newly uploaded images."""
@@ -798,7 +797,6 @@
         except Exception as e:
             return jsonify({'error': str(e), 'traceback': str(e.__class__.__name__)}), 500
     
-=======
     @app.route('/api/cpu-temperature')
     def get_cpu_temperature():
         """Get CPU temperature on Raspberry Pi."""
@@ -825,7 +823,6 @@
         except Exception as e:
             return jsonify({'error': str(e)}), 500
     
->>>>>>> 28fefc80
     @app.errorhandler(404)
     def not_found_error(error):
         return jsonify({'error': 'Not found'}), 404
