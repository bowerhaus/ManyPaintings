--- conflicted
+++ resolved
@@ -176,15 +176,12 @@
   UI,
   GridManager,
   userPreferences,
-<<<<<<< HEAD
   remoteSync
-=======
   
   // Getter for CPU temperature manager
   get CPUTemperatureManager() {
     return cpuTemperatureManager;
   }
->>>>>>> 28fefc80
 };
 
 // Expose App to global scope for template scripts
